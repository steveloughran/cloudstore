--- conflicted
+++ resolved
@@ -228,12 +228,9 @@
 
       // Delegation Tokens
       "org.apache.hadoop.fs.s3a.auth.delegation.S3ADelegationTokens",
-<<<<<<< HEAD
       // secondary tokens
+      "org.apache.hadoop.fs.s3a.auth.delegation.SecondaryDelegationToken",
       "org.apache.hadoop.fs.s3a.auth.delegation.providers.EncryptingTokenBinding",
-=======
-      "org.apache.hadoop.fs.s3a.auth.delegation.SecondaryDelegationToken",
->>>>>>> 5dc1eef1
 
       // S3 Select: HADOOP-15229
       "com.amazonaws.services.s3.model.SelectObjectContentRequest",
